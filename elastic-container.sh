--- conflicted
+++ resolved
@@ -81,22 +81,11 @@
 }
 
 set_fleet_values() {
-<<<<<<< HEAD
-<<<<<<< HEAD
   fingerprint=$(echo | openssl s_client -connect 127.0.0.1:${ES_PORT} 2>/dev/null | openssl x509 -noout -fingerprint -sha256 | awk -F= '$1 ~ /^SHA256/ { print $2 }' | tr -d :)
   printf '{"fleet_server_hosts": ["%s"]}' "https://${ipvar}:${FLEET_PORT}" | curl -k --silent --user "${ELASTIC_USERNAME}:${ELASTIC_PASSWORD}" -XPUT "${HEADERS[@]}" "${LOCAL_KBN_URL}/api/fleet/settings" -d @- | jq 
   printf '{"hosts": ["%s"]}' "https://${ipvar}:9200" | curl -k --silent --user "${ELASTIC_USERNAME}:${ELASTIC_PASSWORD}" -XPUT "${HEADERS[@]}" "${LOCAL_KBN_URL}/api/fleet/outputs/fleet-default-output" -d @- | jq 
   printf '{"ca_trusted_fingerprint": "%s"}' "${fingerprint}" | curl -k --silent --user "${ELASTIC_USERNAME}:${ELASTIC_PASSWORD}" -XPUT "${HEADERS[@]}" "${LOCAL_KBN_URL}/api/fleet/outputs/fleet-default-output" -d @- | jq 
   printf '{"config_yaml": "%s"}' "ssl.verification.mode: certificate" | curl -k --silent --user "${ELASTIC_USERNAME}:${ELASTIC_PASSWORD}" -XPUT "${HEADERS[@]}" "${LOCAL_KBN_URL}/api/fleet/outputs/fleet-default-output" -d @- | jq 
-=======
-=======
->>>>>>> 7eeb27be
-  fingerprint=$(echo | openssl s_client -connect ${LOCAL_ES_URL} 2>/dev/null | openssl x509 -noout -fingerprint -sha256 | awk -F= '$1 ~ /^SHA256/ { print $2 }' | tr -d :)
-  printf '{"fleet_server_hosts": ["%s"]}' "https://${ipvar}:8220" | curl -k --silent --user "${ELASTIC_USERNAME}:${ELASTIC_PASSWORD}" -XPUT "${HEADERS[@]}" "${LOCAL_KBN_URL}/api/fleet/settings" -d @- | jq
-  printf '{"hosts": ["%s"]}' "https://${ipvar}:9200" | curl -k --silent --user "${ELASTIC_USERNAME}:${ELASTIC_PASSWORD}" -XPUT "${HEADERS[@]}" "${LOCAL_KBN_URL}/api/fleet/outputs/fleet-default-output" -d @- | jq
-  printf '{"ca_trusted_fingerprint": "%s"}' "${fingerprint}" | curl -k --silent --user "${ELASTIC_USERNAME}:${ELASTIC_PASSWORD}" -XPUT "${HEADERS[@]}" "${LOCAL_KBN_URL}/api/fleet/outputs/fleet-default-output" -d @- | jq
-  printf '{"config_yaml": "%s"}' "ssl.verification.mode: certificate" | curl -k --silent --user "${ELASTIC_USERNAME}:${ELASTIC_PASSWORD}" -XPUT "${HEADERS[@]}" "${LOCAL_KBN_URL}/api/fleet/outputs/fleet-default-output" -d @- | jq
->>>>>>> 7eeb27bea91c453a53c38d7a3cdada54e1cf82f3
 }
 
 # Logic to enable the verbose output if needed
